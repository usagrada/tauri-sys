--- conflicted
+++ resolved
@@ -25,11 +25,7 @@
 all-features = true
 
 [features]
-<<<<<<< HEAD
-all = ["app", "clipboard", "event", "mocks", "tauri", "window", "process", "dialog", "notification"]
-=======
-all = ["app", "clipboard", "event", "mocks", "tauri", "window", "process", "dialog", "os"]
->>>>>>> ebb42a70
+all = ["app", "clipboard", "event", "mocks", "tauri", "window", "process", "dialog", "os", "notification"]
 app = ["dep:semver"]
 clipboard = []
 dialog = []
@@ -38,11 +34,8 @@
 tauri = ["dep:url"]
 window = []
 process = []
-<<<<<<< HEAD
+os = ["dep:semver"]
 notification = []
-=======
-os = ["dep:semver"]
->>>>>>> ebb42a70
 
 [workspace]
 members = ["examples/test", "examples/test/src-tauri"]